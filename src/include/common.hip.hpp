#pragma once
#include "data_type.hip.hpp"
#include "constant_integral.hip.hpp"
#include "Sequence.hip.hpp"
#include "Array.hip.hpp"
#include "functional.hip.hpp"

__device__ unsigned get_thread_local_1d_id() { return threadIdx.x; }

__device__ unsigned get_block_1d_id() { return blockIdx.x; }

template <class T1, class T2>
struct is_same
{
    static const bool value = false;
};

template <class T>
struct is_same<T, T>
{
    static const bool value = true;
};

#if 0
<<<<<<< HEAD
template <>
struct vector_type<half_float::half, 1>
{
    using type = half_float::half;
};

template <>
struct vector_type<half_float::half, 2>
{
    using type = float;
};

template <>
struct vector_type<half_float::half, 4>
{
    using type = float2;
};

template <>
struct vector_type<half_float::half, 8>
{
    using type = float4;
};
#endif

#if 0
template <>
struct vector_type<half, 1>
{
    using type = half;
};

template <>
struct vector_type<half, 2>
{
    using type = half2;
};

template <>
struct vector_type<half, 4>
{
    using type = float2;
};

template <>
struct vector_type<half, 8>
{
    using type = float4;
};
#endif

template <class T, T N>
struct integral_constant
{
    static const T value = N;

    __host__ __device__ constexpr T Get() const { return value; }
};

template <unsigned N>
using Number = integral_constant<unsigned, N>;

template <unsigned... Is>
struct Sequence
{
    using Type = Sequence<Is...>;

    static constexpr unsigned nDim = sizeof...(Is);

    const unsigned mData[nDim] = {Is...};

    template <unsigned I>
    __host__ __device__ constexpr unsigned Get(Number<I>) const
    {
        return mData[I];
    }

    template <unsigned I0, unsigned I1, unsigned I2, unsigned I3>
    __host__ __device__ constexpr auto ReorderByGetNewFromOld(Sequence<I0, I1, I2, I3>) const
    {
        constexpr auto old_sequence = Type{};

        constexpr unsigned NR0 = old_sequence.mData[I0];
        constexpr unsigned NR1 = old_sequence.mData[I1];
        constexpr unsigned NR2 = old_sequence.mData[I2];
        constexpr unsigned NR3 = old_sequence.mData[I3];

        return Sequence<NR0, NR1, NR2, NR3>{};
    }

    template <unsigned I0, unsigned I1, unsigned I2, unsigned I3>
    __host__ __device__ constexpr auto ReorderByPutOldToNew(Sequence<I0, I1, I2, I3>) const
    {
        // don't know how to implement this
        printf("Sequence::ReorderByPutOldToNew not implemented");
        assert(false);
    }
};

#if DEVICE_BACKEND_CUDA
=======
>>>>>>> 18a81e35
template <typename T>
__host__ __device__ constexpr T max(T a, T b)
{
    return a > b ? a : b;
}

template <typename T>
__host__ __device__ constexpr T min(T a, T b)
{
    return a < b ? a : b;
}
#endif

__host__ __device__ constexpr unsigned integer_divide_ceil(unsigned a, unsigned b)
{
    return (a + b - 1) / b;
}<|MERGE_RESOLUTION|>--- conflicted
+++ resolved
@@ -21,110 +21,7 @@
     static const bool value = true;
 };
 
-#if 0
-<<<<<<< HEAD
-template <>
-struct vector_type<half_float::half, 1>
-{
-    using type = half_float::half;
-};
-
-template <>
-struct vector_type<half_float::half, 2>
-{
-    using type = float;
-};
-
-template <>
-struct vector_type<half_float::half, 4>
-{
-    using type = float2;
-};
-
-template <>
-struct vector_type<half_float::half, 8>
-{
-    using type = float4;
-};
-#endif
-
-#if 0
-template <>
-struct vector_type<half, 1>
-{
-    using type = half;
-};
-
-template <>
-struct vector_type<half, 2>
-{
-    using type = half2;
-};
-
-template <>
-struct vector_type<half, 4>
-{
-    using type = float2;
-};
-
-template <>
-struct vector_type<half, 8>
-{
-    using type = float4;
-};
-#endif
-
-template <class T, T N>
-struct integral_constant
-{
-    static const T value = N;
-
-    __host__ __device__ constexpr T Get() const { return value; }
-};
-
-template <unsigned N>
-using Number = integral_constant<unsigned, N>;
-
-template <unsigned... Is>
-struct Sequence
-{
-    using Type = Sequence<Is...>;
-
-    static constexpr unsigned nDim = sizeof...(Is);
-
-    const unsigned mData[nDim] = {Is...};
-
-    template <unsigned I>
-    __host__ __device__ constexpr unsigned Get(Number<I>) const
-    {
-        return mData[I];
-    }
-
-    template <unsigned I0, unsigned I1, unsigned I2, unsigned I3>
-    __host__ __device__ constexpr auto ReorderByGetNewFromOld(Sequence<I0, I1, I2, I3>) const
-    {
-        constexpr auto old_sequence = Type{};
-
-        constexpr unsigned NR0 = old_sequence.mData[I0];
-        constexpr unsigned NR1 = old_sequence.mData[I1];
-        constexpr unsigned NR2 = old_sequence.mData[I2];
-        constexpr unsigned NR3 = old_sequence.mData[I3];
-
-        return Sequence<NR0, NR1, NR2, NR3>{};
-    }
-
-    template <unsigned I0, unsigned I1, unsigned I2, unsigned I3>
-    __host__ __device__ constexpr auto ReorderByPutOldToNew(Sequence<I0, I1, I2, I3>) const
-    {
-        // don't know how to implement this
-        printf("Sequence::ReorderByPutOldToNew not implemented");
-        assert(false);
-    }
-};
-
 #if DEVICE_BACKEND_CUDA
-=======
->>>>>>> 18a81e35
 template <typename T>
 __host__ __device__ constexpr T max(T a, T b)
 {
