--- conflicted
+++ resolved
@@ -12,7 +12,6 @@
     constexpr auto src_mtx = SrcMatrix{};
     constexpr auto dst_mtx = DstMatrix{};
 
-#if 1
     for(index_t i = 0; i < NRow; ++i)
     {
         for(index_t j = 0; j < NCol; ++j)
@@ -23,20 +22,6 @@
             p_dst[dst_index] = p_src[src_index];
         }
     }
-#else
-    static_assert(NCol == 4, "only for NCol == 4");
-
-    for(index_t i = 0; i < NRow; ++i)
-    {
-        const index_t src_index = src_mtx.Get1dIndex(i, 0);
-        const index_t dst_index = dst_mtx.Get1dIndex(i, 0);
-
-        Float4* reg_p = (Float4*)&p_dst[dst_index];
-        Float4* loc_p = (Float4*)&p_src[src_index];
-
-        ds_read_b128(reg_p[0], (void*)&loc_p[0]);
-    }
-#endif
 }
 
 template <class MatrixA,
@@ -47,8 +32,7 @@
           bool TransC,
           class FloatA,
           class FloatB,
-          class FloatC,
-          class Accumulator>
+          class FloatC>
 __device__ void threadwise_gemm(MatrixA,
                                 integral_constant<bool, TransA>,
                                 const FloatA* __restrict__ p_a_thread,
@@ -57,8 +41,7 @@
                                 const FloatB* __restrict__ p_b_thread,
                                 MatrixC,
                                 integral_constant<bool, TransC>,
-                                FloatC* __restrict__ p_c_thread,
-                                Accumulator f_accum)
+                                FloatC* __restrict__ p_c_thread)
 {
     if(TransA && (!TransB) && (!TransC))
     {
@@ -72,40 +55,17 @@
 
         for(index_t k = 0; k < K; ++k)
         {
-#if 1
             for(index_t i = 0; i < M; i++)
             {
-                const index_t aindex = a_mtx.Get1dIndex(k, i); // A is transposed
-
                 for(index_t j = 0; j < N; j++)
                 {
+                    const index_t aindex = a_mtx.Get1dIndex(k, i); // A is transposed
                     const index_t bindex = b_mtx.Get1dIndex(k, j);
                     const index_t cindex = c_mtx.Get1dIndex(i, j);
 
-<<<<<<< HEAD
                     p_c_thread[cindex] += p_a_thread[aindex] * p_b_thread[bindex];
-=======
-#if DEVICE_BACKEND_HIP // this only does c += a * b
-                    asm volatile("\n \
-                                v_mac_f32 %0, %1, %2 \n \
-                                "
-                                 : "=v"(p_c_thread[cindex])
-                                 : "v"(p_a_thread[aindex]),
-                                   "v"(p_b_thread[bindex]),
-                                   "0"(p_c_thread[cindex]));
-#else // this does general accumulation defined by f_accum
-                    f_accum(p_c_thread[cindex], p_a_thread[aindex] * p_b_thread[bindex]);
-#endif
->>>>>>> 6166233e
                 }
             }
-#else
-            const Float4* a_vec = (const Float4*)p_a_thread;
-            const Float4* b_vec = (const Float4*)p_b_thread;
-            Float4* c_vec       = (Float4*)p_c_thread;
-
-            outerProduct8x8(a_vec, b_vec, c_vec);
-#endif
         }
     }
     else
