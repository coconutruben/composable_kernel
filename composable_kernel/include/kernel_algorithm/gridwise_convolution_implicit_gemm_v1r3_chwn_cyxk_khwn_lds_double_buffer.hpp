--- conflicted
+++ resolved
@@ -74,12 +74,6 @@
         constexpr index_t Y = wei_c_y_x_k_global_desc.GetLength(I1);
         constexpr index_t X = wei_c_y_x_k_global_desc.GetLength(I2);
 
-<<<<<<< HEAD
-=======
-        constexpr index_t HiPerBlock = HoPerBlock + Y - 1;
-        constexpr index_t WiPerBlock = WoPerBlock + X - 1;
-
->>>>>>> 0979fb4a
         // divide block work: [K, Ho, Wo, N]
         static_assert(N % NPerBlock == 0 && K % KPerBlock == 0 && C % (2 * CPerBlock) == 0 &&
                           Ho % HoPerBlock == 0 && Wo % WoPerBlock == 0,
